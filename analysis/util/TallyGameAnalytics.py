--- conflicted
+++ resolved
@@ -151,8 +151,18 @@
         prediction_h2 = (
             self.prediction_cost[19][ALL][ALL][2] / max(1, self.count[19][ALL][ALL][2])
         )
-<<<<<<< HEAD
-
+
+        #unexp_change = (
+        #    self.unexpected_rank_changes[ALL][ALL][ALL][ALL] / max(1, self.count[ALL][ALL][ALL][ALL]) / 2
+        #)
+
+        #print("")
+        #print("")
+        #print("| Algorithm name |   all   |    h0   |    h1   |    h2   | rating changed in the wrong direction |")
+        #print("|:---------------|--------:|--------:|--------:|--------:|---------------------------------------:")
+        #print(
+        #    "| {name:>s} | {prediction:>7.5f} | {prediction_h0:>7.5f} "
+        #    "| {prediction_h1:>7.5f} | {prediction_h2:>7.5f} | {unexp_change:>8.5%} |".format(
         print("")
         print("")
         print("| Algorithm name | Stronger wins | h0 | h1 | h2 |")
@@ -160,19 +170,6 @@
         print(
             "| {name:>s} | {prediction:>13.1%} | {prediction_h0:>5.1%} "
             "| {prediction_h1:>5.1%} | {prediction_h2:>5.1%} |".format(
-=======
-        unexp_change = (
-            self.unexpected_rank_changes[ALL][ALL][ALL][ALL] / max(1, self.count[ALL][ALL][ALL][ALL]) / 2
-        )
-
-        print("")
-        print("")
-        print("| Algorithm name |   all   |    h0   |    h1   |    h2   | rating changed in the wrong direction |")
-        print("|:---------------|--------:|--------:|--------:|--------:|---------------------------------------:")
-        print(
-            "| {name:>s} | {prediction:>7.5f} | {prediction_h0:>7.5f} "
-            "| {prediction_h1:>7.5f} | {prediction_h2:>7.5f} | {unexp_change:>8.5%} |".format(
->>>>>>> e6911a2c
                 name=Path(argv[0]).name.replace("analyze_", "")[0:14],
                 prediction=prediction,
                 prediction_h0=prediction_h0,
@@ -282,7 +279,6 @@
                     )
                 sys.stdout.write("\n")
 
-<<<<<<< HEAD
     def print_self_reported_stats(self) -> None:
         stats = self.get_self_reported_stats()
         if not stats:
@@ -516,7 +512,6 @@
 
         return ret
 
-=======
     def print_handicap_cost(self) -> None:
         print("")
         print("")
@@ -543,7 +538,6 @@
                         % (self.prediction_cost[size][ALL][rankband][handicap] / max(1,ct))
                     )
                 sys.stdout.write("\n")
->>>>>>> e6911a2c
 
     def get_config(self) -> Any:
         ret: Dict[str, Any] = {}
